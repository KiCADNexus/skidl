--- conflicted
+++ resolved
@@ -4008,26 +4008,16 @@
     def search_libraries(term, tool):
         """Search for a regex term in part libraries."""
 
-<<<<<<< HEAD
-        for lib_dir in lib_search_paths_kicad:
-            # Get all the library files in the search path.
-            try:
-                lib_files = os.listdir(lib_dir)
-            except FileNotFoundError:
-                logging.warning("Could not open directory '{}'".format(lib_dir))
-            lib_files.extend(os.listdir('.'))
-            lib_files = [l for l in lib_files if l.endswith('.lib')]
-=======
         parts = set() # Set of parts and their containing libraries found with the term.
->>>>>>> 5737353d
 
         for lib_dir in lib_search_paths[tool]:
             print('lib_dir = {}'.format(lib_dir))
             # Get all the library files in the search path.
             try:
                 lib_files = os.listdir(lib_dir)
-            except OSError:
-                continue
+            except (FileNotFoundError, OSError):
+                logging.warning("Could not open directory '{}'".format(lib_dir))
+                lib_files = list()  # Empty list since library directory was not found.
             lib_files = [l for l in lib_files if l.endswith(lib_suffixes[tool])]
 
             for lib_file in lib_files:
